"""fMRI Preprocessing - Clinica Pipeline.
This file has been generated automatically by the `clinica generate template`
command line tool. See here for more details:
https://gitlab.icm-institute.org/aramis/clinica/wikis/docs
/InteractingWithClinica.
"""

# WARNING: Don't put any import statement here except if it's absolutly
# necessary. Put it *inside* the different methods.
# Otherwise it will slow down the dynamic loading of the pipelines list by the
# command line tool.
import clinica.pipelines.engine as cpe

__author__ = "Jeremy Guillon"
__copyright__ = "Copyright 2016,2017 The Aramis Lab Team"
__credits__ = ["Jeremy Guillon", "Romain Valabregue"]
__license__ = "See LICENSE.txt file"
__version__ = "0.1.0"
__maintainer__ = "Jeremy Guillon"
__email__ = "jeremy.guillon@inria.fr"
__status__ = "Development"


class fMRIPreprocessing(cpe.Pipeline):
    """Create fMRI preprocessing pipelines object.

    Warnings:
        - The Fieldmap node is still under revision as a pull request
        - The RealingUnwarp node is still under revision as a pull request

    Todos:
        - [x] Don't read inputs if not needed (i.e. --unwarp or no)
        - [x] Read parameters from sidecar `*.json` files.
        - [x] Add support of gzipped nifti inputs.
        - [x] Replace reg_node target image by the brain only using c1 + c2 +
        c3 dilated-eroded-filled.
        - [x] Develop SPM Realign and Unwarp wrapper and integrate it.
        - [x] Develop SPM Fieldmap Calculation Tool wrapper and integrate it.
        - [x] Replace standard DataGrabber by a BIDS tree finder.
        - [x] Export only gzipped nifti files.

    Args:
        input_dir: A BIDS directory.
        output_dir: An empty output directory where CAPS structured data will
        be written.
        subjects_sessions_list: The Subjects-Sessions list file (in .tsv
        format).

    Returns:
        A nipype workflow object containing the full fMRI preprocessing
        pipelines.

    Raises:
        IOError:

    Example:
        >>> from clinica.pipelines.fmri_preprocessing
        .fmri_preprocessing_pipeline import fMRIPreprocessing
        >>> pipelines = fMRIPreprocessing('~/MYDATASET_BIDS',
        '~/MYDATASET_CAPS')
        >>> pipelines.parameters = {
        >>>     'num_slices' : 45,
        >>>     'time_repetition' : 2.4,
        >>>     'echo_times' : [5.19, 7.65],
        >>>     'blip_direction' : 1,
        >>>     'total_readout_time' : 15.6799,
        >>>     'full_width_at_half_maximum' : [8, 8, 8],
        >>>     't1_native_space' : False
        >>> }
        >>> pipelines.run()
    """

    def get_input_fields(self):
        """Specify the list of possible inputs of this pipelines.

        Returns:
            A list of (string) input fields name.
        """

        if ('unwarping' in self.parameters) and self.parameters['unwarping']:
            return ['et', 'blipdir', 'tert', 'time_repetition', 'num_slices',
                    'magnitude1', 'slice_order', 'ref_slice',
                    'time_acquisition', 'phasediff', 'bold', 'T1w']
        else:
            return ['time_repetition', 'num_slices', 'slice_order', 'ref_slice',
                    'time_acquisition', 'bold', 'T1w']

    def get_output_fields(self):
        """Specify the list of possible outputs of this pipelines.

        Returns:
            A list of (string) output fields name.
        """

        if ('t1_native_space' in self.parameters) and self.parameters[
                't1_native_space']:
            return ['t1_brain_mask', 'mc_params', 'native_fmri', 't1_fmri',
                    'mni_fmri', 'mni_smoothed_fmri']
        else:
            return ['t1_brain_mask', 'mc_params', 'native_fmri', 'mni_fmri',
                    'mni_smoothed_fmri']

    def build_input_node(self):
        """Build and connect an input node to the pipelines.

        References:
            https://lcni.uoregon.edu/kb-articles/kb-0003

        """

        import nipype.interfaces.utility as nutil
        import nipype.pipeline.engine as npe
        import json
        import numpy as np
        from clinica.utils.stream import cprint

        # Reading BIDS files
        # ==================
        read_node = npe.Node(name="ReadingBIDS",
                             interface=nutil.IdentityInterface(
                                     fields=self.get_input_fields(),
                                     mandatory_inputs=True))
        # I remove the 'sub-' prefix that is not considered by the pybids'
        # layout object.
        subject_regex = '|'.join(s[4:] for s in self.subjects)

        if ('unwarping' in self.parameters) and self.parameters['unwarping']:
            read_node.inputs.magnitude1 = self.bids_layout.get(
                    return_type='file',
                    type='magnitude1',
                    extensions='nii.gz',
                    subject=subject_regex)
            read_node.inputs.phasediff = self.bids_layout.get(
                    return_type='file',
                    type='phasediff',
                    extensions='nii.gz',
                    subject=subject_regex)
        read_node.inputs.bold = self.bids_layout.get(return_type='file',
                                                     type='bold',
                                                     extensions='nii.gz',
                                                     subject=subject_regex)
        read_node.inputs.T1w = self.bids_layout.get(return_type='file',
                                                    type='T1w',
                                                    extensions='nii.gz',
                                                    subject=subject_regex)

        # Reading BIDS json
        # =================

        read_node.inputs.et = []
        read_node.inputs.blipdir = []
        read_node.inputs.tert = []
        read_node.inputs.time_repetition = []
        read_node.inputs.num_slices = []
        read_node.inputs.slice_order = []
        read_node.inputs.ref_slice = []
        read_node.inputs.time_acquisition = []

        for i in range(len(self.subjects)):
            cprint('Loading subject "{sub}"...'.format(sub=self.subjects[i]))

            if self.parameters['unwarping']:
                # From phasediff json file
                phasediff_json = self.bids_layout.get(return_type='file',
                                                      type='phasediff',
                                                      extensions='json',
                                                      subject=self.subjects[i][
                                                              4:])
                with open(phasediff_json[0]) as json_file:
                    data = json.load(json_file)
                    # SPM echo times
                    read_node.inputs.et.append([data['EchoTime1'],
                                                data['EchoTime2']])
                    # SPM blip direction
                    # TODO: Verifiy that it is the correct way to get the
                    # blipdir
                    blipdir_raw = data['PhaseEncodingDirection']
                    if len(blipdir_raw) > 1 and blipdir_raw[1] == '-':
                        read_node.inputs.blipdir.append(-1)
                    else:
                        read_node.inputs.blipdir.append(1)

            # From func json file
            func_json = self.bids_layout.get(return_type='file',
                                             type='bold',
                                             extensions='json',
                                             subject=self.subjects[i][4:])
            with open(func_json[0]) as json_file:
                data = json.load(json_file)
                # SPM Total readout time
                read_node.inputs.tert.append(
                        1 / data['BandwidthPerPixelPhaseEncode'])
                # SPM Repetition time
                read_node.inputs.time_repetition.append(data['RepetitionTime'])
                # Number of slices
                slice_timing = data['SliceTiming']
                read_node.inputs.num_slices.append(len(slice_timing))
                # Slice order
                slice_order = np.argsort(slice_timing) + 1
                read_node.inputs.slice_order.append(slice_order.tolist())
                read_node.inputs.ref_slice.append(np.argmin(slice_timing) + 1)
                read_node.inputs.time_acquisition.append(
                        data['RepetitionTime'] - data['RepetitionTime']
                        / float(len(slice_timing)))

            cprint(read_node.inputs)

        if ('unwarping' in self.parameters) and self.parameters['unwarping']:
            self.connect([
                # Reading BIDS json
                (read_node, self.input_node, [('et', 'et')]),
                (read_node, self.input_node, [('blipdir', 'blipdir')]),
                (read_node, self.input_node, [('tert', 'tert')]),
                # Reading BIDS files
                (read_node, self.input_node, [('phasediff', 'phasediff')]),
                (read_node, self.input_node, [('magnitude1', 'magnitude1')]),
            ])

        self.connect([
            # Reading BIDS json
            (read_node, self.input_node,
             [('time_repetition', 'time_repetition')]),
            (read_node, self.input_node, [('num_slices', 'num_slices')]),
            (read_node, self.input_node, [('slice_order', 'slice_order')]),
            (read_node, self.input_node, [('ref_slice', 'ref_slice')]),
            (read_node, self.input_node,
             [('time_acquisition', 'time_acquisition')]),
            # Reading BIDS files
            (read_node, self.input_node, [('bold', 'bold')]),
            (read_node, self.input_node, [('T1w', 'T1w')]),
        ])

    def build_output_node(self):
        """Build and connect an output node to the pipelines.
        """

        import nipype.pipeline.engine as npe
        import nipype.interfaces.io as nio

        # Writing CAPS
        # ============
        write_node = npe.MapNode(name='WritingCAPS',
                                 iterfield=['container'] + self.get_output_fields(),
                                 interface=nio.DataSink(
                                         infields=self.get_output_fields()))
        write_node.inputs.base_directory = self.caps_directory
        write_node.inputs.parameterization = False
        write_node.inputs.container = [
            'subjects/' + self.subjects[i] + '/' + self.sessions[i] +
            '/fmri/preprocessing' for i in range(len(self.subjects))]
        write_node.inputs.remove_dest_dir = True
<<<<<<< HEAD
        if ('freesurfer_brain_mask' in self.parameters) and not(self.parameters['freesurfer_brain_mask']):
=======
        if ('freesurfer_brain_mask' in self.parameters) and \
                not (self.parameters['freesurfer_brain_mask']):
>>>>>>> 11a20e0c
            write_node.inputs.regexp_substitutions = [
                (r't1_brain_mask/c3(.+)_maths_dil_ero_thresh_fillh\.nii\.gz$',
                 r'\1_brainmask.nii.gz'),
                (r'mc_params/rp_a(.+)\.txt$', r'\1_motion.tsv'),
                (r'native_fmri/[u|r]a(.+)\.nii.gz$',
                 r'\1_space-meanBOLD_preproc.nii.gz'),
                (r't1_fmri/r[u|r]a(.+)\.nii.gz$',
                 r'\1_space-T1w_preproc.nii.gz'),
                (r'mni_fmri/wr[u|r]a(.+)\.nii.gz$',
                 r'\1_space-Ixi549Space_preproc.nii.gz'),
                (r'mni_smoothed_fmri/swr[u|r]a(.+)\.nii.gz$',
                 r'\1_space-Ixi549Space_fwhm-' + 'x'.join(
                     map(str, self.parameters[
                         'full_width_at_half_maximum'])) + '_preproc.nii.gz'),
<<<<<<< HEAD
                # I don't know why it's adding this empty folder, so I remove it:
=======
                # I don't know why it's adding this empty folder, so I remove
                # it:
>>>>>>> 11a20e0c
                (r'trait_added', r''),
            ]
        else:
            write_node.inputs.regexp_substitutions = [
                (r't1_brain_mask/(.+)\.nii\.gz$', r'\1_brainmask.nii.gz'),
                (r'mc_params/rp_a(.+)\.txt$', r'\1_motion.tsv'),
                (r'native_fmri/[u|r]a(.+)\.nii.gz$',
                 r'\1_space-meanBOLD_preproc.nii.gz'),
                (r't1_fmri/r[u|r]a(.+)\.nii.gz$',
                 r'\1_space-T1w_preproc.nii.gz'),
                (r'mni_fmri/wr[u|r]a(.+)\.nii.gz$',
                 r'\1_space-Ixi549Space_preproc.nii.gz'),
                (r'mni_smoothed_fmri/swr[u|r]a(.+)\.nii.gz$',
                 r'\1_space-Ixi549Space_fwhm-' + 'x'.join(
<<<<<<< HEAD
                         map(str, self.parameters[
                             'full_width_at_half_maximum'])) +
=======
                     map(str, self.parameters[
                         'full_width_at_half_maximum'])) +
>>>>>>> 11a20e0c
                 '_preproc.nii.gz'),
                # I don't know why it's adding this empty folder, so I remove
                # it:
                (r'trait_added', r''),
            ]

        # fMRI images in the subject's T1 native space are large, we add it
        # only if specified:
        if ('t1_native_space' in self.parameters) and self.parameters[
                't1_native_space']:
            self.connect([
                (self.output_node, write_node, [('t1_fmri', 't1_fmri')]),
            ])

        self.connect([
            # Writing CAPS
            (self.output_node, write_node,
             [('t1_brain_mask', 't1_brain_mask')]),
            (self.output_node, write_node,
             [('mc_params', 'mc_params')]),
            (self.output_node, write_node,
             [('native_fmri', 'native_fmri')]),
            (self.output_node, write_node,
             [('mni_fmri', 'mni_fmri')]),
            (self.output_node, write_node,
             [('mni_smoothed_fmri', 'mni_smoothed_fmri')]),
        ])

    def check_custom_dependencies(self):
        pass

    def build_core_nodes(self):
        """Build and connect the core nodes of the pipelines.
        """

        import clinica.pipelines.fmri_preprocessing.fmri_preprocessing_utils as utils
        import nipype.interfaces.utility as nutil
        import nipype.interfaces.spm as spm
        import nipype.pipeline.engine as npe
        from clinica.utils.io import zip_nii, unzip_nii

        # Zipping
        # =======
        unzip_node = npe.MapNode(name='Unzipping',
                                 iterfield=['in_file'],
                                 interface=nutil.Function(
                                         input_names=['in_file'],
                                         output_names=[
                                             'out_file'],
                                         function=unzip_nii))

        unzip_T1w = unzip_node.clone('UnzippingT1w')
        unzip_phasediff = unzip_node.clone('UnzippingPhasediff')
        unzip_bold = unzip_node.clone('UnzippingBold')
        unzip_magnitude1 = unzip_node.clone('UnzippingMagnitude1')

        # FieldMap calculation
        # ====================
        if self.parameters['unwarping']:
            fm_node = npe.MapNode(name="FieldMapCalculation",
                                  iterfield=['phase', 'magnitude', 'epi',
                                             'et', 'blipdir', 'tert'],
                                  interface=spm.FieldMap())

        # Slice timing correction
        # =======================
        st_node = npe.MapNode(name="SliceTimingCorrection",
                              iterfield=['in_files', 'time_repetition',
                                         'slice_order', 'num_slices',
                                         'ref_slice', 'time_acquisition'],
                              interface=spm.SliceTiming())

        # Motion correction and unwarping
        # ===============================

        if self.parameters['unwarping']:
            mc_node = npe.MapNode(name="MotionCorrectionUnwarping",
                                  iterfield=["scans", "pmscan"],
                                  interface=spm.RealignUnwarp())
            mc_node.inputs.register_to_mean = True
            mc_node.inputs.reslice_mask = False
        else:
            mc_node = npe.MapNode(name="MotionCorrection",
                                  iterfield=["in_files"],
                                  interface=spm.Realign())
            mc_node.inputs.register_to_mean = True

        # Brain extraction
        # ================
        import os.path as path
        from nipype.interfaces.freesurfer import MRIConvert
        if self.parameters['freesurfer_brain_mask']:
            brain_masks = [path.join(self.caps_directory, 'subjects',
                                     self.subjects[i], self.sessions[i],
                                     't1/freesurfer_cross_sectional',
                                     self.subjects[i] + '_' + self.sessions[i],
                                     'mri/brain.mgz')
                           for i in range(len(self.subjects))]
            conv_brain_masks = [str(self.subjects[i] + '_' + self.sessions[i] +
                                    '.nii')
                                for i in range(len(self.subjects))]
            bet_node = npe.MapNode(interface=MRIConvert(),
                                   iterfield=["in_file", "out_file"],
                                   name="BrainConversion")
            bet_node.inputs.in_file = brain_masks
            bet_node.inputs.out_file = conv_brain_masks
            bet_node.inputs.out_type = 'nii'
        else:
            bet_node = utils.BrainExtractionWorkflow(name="BrainExtraction")

        # Registration
        # ============
        reg_node = npe.MapNode(interface=spm.Coregister(),
                               iterfield=["apply_to_files", "source", "target"],
                               name="Registration")

        # Normalization
        # =============
        norm_node = npe.MapNode(interface=spm.Normalize12(),
                                iterfield=['image_to_align', 'apply_to_files'],
                                name='Normalization')

        # Smoothing
        # =========
        smooth_node = npe.MapNode(interface=spm.Smooth(),
                                  iterfield=['in_files'],
                                  name='Smoothing')
        smooth_node.inputs.fwhm = self.parameters['full_width_at_half_maximum']

        # Zipping
        # =======
        zip_node = npe.MapNode(name='Zipping',
                               iterfield=['in_file'],
                               interface=nutil.Function(input_names=['in_file'],
                                                        output_names=[
                                                            'out_file'],
                                                        function=zip_nii))

        zip_bet_node = zip_node.clone('ZippingBET')
        zip_mc_node = zip_node.clone('ZippingMC')
        zip_reg_node = zip_node.clone('ZippingRegistration')
        zip_norm_node = zip_node.clone('ZippingNormalization')
        zip_smooth_node = zip_node.clone('ZippingSmoothing')

        # Connections
        # ===========

        if self.parameters['freesurfer_brain_mask']:
            self.connect([
                # Brain extraction
                (bet_node, reg_node, [('out_file', 'target')]),
                (bet_node, zip_bet_node, [('out_file', 'in_file')]),
            ])
        else:
            self.connect([
                # Brain extraction
                (unzip_T1w, bet_node, [('out_file', 'Segmentation.data')]),
                (unzip_T1w, bet_node, [('out_file', 'ApplyMask.in_file')]),
                (bet_node, reg_node, [('ApplyMask.out_file', 'target')]),
                (bet_node, zip_bet_node, [('Fill.out_file', 'in_file')]),
            ])

        if self.parameters['unwarping']:
            self.connect([
                # FieldMap calculation
                (self.input_node, fm_node, [('et', 'et')]),
                (self.input_node, fm_node, [('blipdir', 'blipdir')]),
                (self.input_node, fm_node, [('tert', 'tert')]),
                (self.input_node, unzip_phasediff, [('phasediff', 'in_file')]),
                (self.input_node, unzip_magnitude1,
                 [('magnitude1', 'in_file')]),
                (unzip_magnitude1, fm_node, [('out_file', 'magnitude')]),
                (unzip_phasediff, fm_node, [('out_file', 'phase')]),
                (unzip_bold, fm_node, [('out_file', 'epi')]),
                # Motion correction and unwarping
                (st_node, mc_node, [('timecorrected_files', 'scans')]),
                (fm_node, mc_node, [('vdm', 'pmscan')]),
                (mc_node, reg_node, [('realigned_unwarped_files', 'apply_to_files')]),
                (mc_node, zip_mc_node, [('realigned_unwarped_files', 'in_file')]),
            ])
        else:
            self.connect([
                # Motion correction and unwarping
                (st_node, mc_node, [('timecorrected_files', 'in_files')]),
                (mc_node, reg_node, [('realigned_files', 'apply_to_files')]),
                (mc_node, zip_mc_node, [('realigned_files', 'in_file')]),
            ])
        self.connect([
            # Unzipping
            (self.input_node, unzip_T1w, [('T1w', 'in_file')]),
            (self.input_node, unzip_bold, [('bold', 'in_file')]),
            # Slice timing correction
            (unzip_bold, st_node, [('out_file', 'in_files')]),
            (self.input_node, st_node,
             [('time_repetition', 'time_repetition')]),
            (self.input_node, st_node, [('num_slices', 'num_slices')]),
            (self.input_node, st_node, [('slice_order', 'slice_order')]),
            (self.input_node, st_node, [('ref_slice', 'ref_slice')]),
            (self.input_node, st_node,
             [('time_acquisition', 'time_acquisition')]),
            # Registration
            (mc_node, reg_node, [('mean_image', 'source')]),
            # Normalization
            (unzip_T1w, norm_node, [('out_file', 'image_to_align')]),
            (reg_node, norm_node, [('coregistered_files', 'apply_to_files')]),
            # Smoothing
            (norm_node, smooth_node, [('normalized_files', 'in_files')]),
            # Zipping
            (reg_node, zip_reg_node, [('coregistered_files', 'in_file')]),
            (norm_node, zip_norm_node, [('normalized_files', 'in_file')]),
            (smooth_node, zip_smooth_node, [('smoothed_files', 'in_file')]),
            # Returning output
            (zip_bet_node, self.output_node, [('out_file', 't1_brain_mask')]),
            (mc_node, self.output_node,
             [('realignment_parameters', 'mc_params')]),
            (zip_mc_node, self.output_node, [('out_file', 'native_fmri')]),
            (zip_reg_node, self.output_node, [('out_file', 't1_fmri')]),
            (zip_norm_node, self.output_node, [('out_file', 'mni_fmri')]),
            (zip_smooth_node, self.output_node, [('out_file',
                                                  'mni_smoothed_fmri')]),
        ])<|MERGE_RESOLUTION|>--- conflicted
+++ resolved
@@ -249,12 +249,8 @@
             'subjects/' + self.subjects[i] + '/' + self.sessions[i] +
             '/fmri/preprocessing' for i in range(len(self.subjects))]
         write_node.inputs.remove_dest_dir = True
-<<<<<<< HEAD
-        if ('freesurfer_brain_mask' in self.parameters) and not(self.parameters['freesurfer_brain_mask']):
-=======
         if ('freesurfer_brain_mask' in self.parameters) and \
                 not (self.parameters['freesurfer_brain_mask']):
->>>>>>> 11a20e0c
             write_node.inputs.regexp_substitutions = [
                 (r't1_brain_mask/c3(.+)_maths_dil_ero_thresh_fillh\.nii\.gz$',
                  r'\1_brainmask.nii.gz'),
@@ -269,12 +265,8 @@
                  r'\1_space-Ixi549Space_fwhm-' + 'x'.join(
                      map(str, self.parameters[
                          'full_width_at_half_maximum'])) + '_preproc.nii.gz'),
-<<<<<<< HEAD
-                # I don't know why it's adding this empty folder, so I remove it:
-=======
                 # I don't know why it's adding this empty folder, so I remove
                 # it:
->>>>>>> 11a20e0c
                 (r'trait_added', r''),
             ]
         else:
@@ -289,13 +281,8 @@
                  r'\1_space-Ixi549Space_preproc.nii.gz'),
                 (r'mni_smoothed_fmri/swr[u|r]a(.+)\.nii.gz$',
                  r'\1_space-Ixi549Space_fwhm-' + 'x'.join(
-<<<<<<< HEAD
-                         map(str, self.parameters[
-                             'full_width_at_half_maximum'])) +
-=======
                      map(str, self.parameters[
                          'full_width_at_half_maximum'])) +
->>>>>>> 11a20e0c
                  '_preproc.nii.gz'),
                 # I don't know why it's adding this empty folder, so I remove
                 # it:
