"""fMRI Preprocessing - Clinica Pipeline.
This file has been generated automatically by the `clinica generate template`
command line tool. See here for more details: https://gitlab.icm-institute.org/aramis/clinica/wikis/docs/InteractingWithClinica.
"""

# WARNING: Don't put any import statement here except if it's absolutly
# necessary. Put it *inside* the different methods.
# Otherwise it will slow down the dynamic loading of the pipelines list by the
# command line tool.
import clinica.pipelines.engine as cpe

__author__ = "Jeremy Guillon"
__copyright__ = "Copyright 2016,2017 The Aramis Lab Team"
__credits__ = ["Jeremy Guillon", "Romain Valabregue"]
__license__ = "See LICENSE.txt file"
__version__ = "0.1.0"
__maintainer__ = "Jeremy Guillon"
__email__ = "jeremy.guillon@inria.fr"
__status__ = "Development"


class fMRIPreprocessing(cpe.Pipeline):
    """Create fMRI preprocessing pipelines object.

    Warnings:
        - The Fieldmap node is still under revision as a pull request
        - The RealingUnwarp node is still under revision as a pull request

    Todos:
        - [ ] Don't read inputs if not needed (i.e. --unwarp or no)
        - [x] Read parameters from sidecar `*.json` files.
        - [x] Add support of gzipped nifti inputs.
        - [x] Replace reg_node target image by the brain only using c1 + c2 + c3 dilated-eroded-filled.
        - [x] Develop SPM Realign and Unwarp wrapper and integrate it.
        - [x] Develop SPM Fieldmap Calculation Tool wrapper and integrate it.
        - [x] Replace standard DataGrabber by a BIDS tree finder.
        - [x] Export only gzipped nifti files.

    Args:
        input_dir: A BIDS directory.
        output_dir: An empty output directory where CAPS structured data will be written.
        subjects_sessions_list: The Subjects-Sessions list file (in .tsv format).

    Returns:
        A nipype workflow object containing the full fMRI preprocessing pipelines.

    Raises:
        IOError:

    Example:
        >>> from clinica.pipelines.fmri_preprocessing.fmri_preprocessing_pipeline import fMRIPreprocessing
        >>> pipelines = fMRIPreprocessing('~/MYDATASET_BIDS', '~/MYDATASET_CAPS')
        >>> pipelines.parameters = {
        >>>     'num_slices' : 45,
        >>>     'time_repetition' : 2.4,
        >>>     'echo_times' : [5.19, 7.65],
        >>>     'blip_direction' : 1,
        >>>     'total_readout_time' : 15.6799,
        >>>     'full_width_at_half_maximum' : [8, 8, 8],
        >>>     't1_native_space' : False
        >>> }
        >>> pipelines.run()
    """

    def get_input_fields(self):
        """Specify the list of possible inputs of this pipelines.

        Returns:
            A list of (string) input fields name.
        """

        if ('unwarping' in self.parameters) and self.parameters['unwarping']:
            return ['et', 'blipdir', 'tert', 'time_repetition', 'num_slices',
                    'magnitude1', 'slice_order', 'ref_slice',
                    'time_acquisition', 'phasediff', 'bold', 'T1w']
        else:
            return ['time_repetition', 'num_slices', 'slice_order', 'ref_slice',
                    'time_acquisition', 'bold', 'T1w']

    def get_output_fields(self):
        """Specify the list of possible outputs of this pipelines.

        Returns:
            A list of (string) output fields name.
        """

        if ('t1_native_space' in self.parameters) and self.parameters['t1_native_space']:
            return ['t1_brain_mask', 'mc_params', 'native_fmri', 't1_fmri',
                    'mni_fmri', 'mni_smoothed_fmri']
        else:
            return ['t1_brain_mask', 'mc_params', 'native_fmri', 'mni_fmri',
                    'mni_smoothed_fmri']

    def build_input_node(self):
        """Build and connect an input node to the pipelines.

        References:
            https://lcni.uoregon.edu/kb-articles/kb-0003

        """

        import nipype.interfaces.utility as nutil
        import nipype.pipeline.engine as npe
        import json
        import numpy as np
        from clinica.utils.stream import cprint


        # Reading BIDS files
        # ==================
        read_node = npe.Node(name="ReadingBIDS",
                             interface=nutil.IdentityInterface(
                                     fields=self.get_input_fields(),
                                     mandatory_inputs=True))
        # I remove the 'sub-' prefix that is not considered by the pybids'
        # layout object.
        subject_regex = '|'.join(s[4:] for s in self.subjects)

        if ('unwarping' in self.parameters) and self.parameters['unwarping']:
	        read_node.inputs.magnitude1 = self.bids_layout.get(return_type='file',
	                                                           type='magnitude1',
	                                                           extensions='nii.gz',
	                                                           subject=subject_regex)
	        read_node.inputs.phasediff = self.bids_layout.get(return_type='file',
	                                                          type='phasediff',
	                                                          extensions='nii.gz',
	                                                          subject=subject_regex)
        read_node.inputs.bold = self.bids_layout.get(return_type='file',
                                                     type='bold',
                                                     extensions='nii.gz',
                                                     subject=subject_regex)
        read_node.inputs.T1w = self.bids_layout.get(return_type='file',
                                                    type='T1w',
                                                    extensions='nii.gz',
                                                    subject=subject_regex)

        # Reading BIDS json
        # =================

        read_node.inputs.et=[]
        read_node.inputs.blipdir=[]
        read_node.inputs.tert=[]
        read_node.inputs.time_repetition=[]
        read_node.inputs.num_slices=[]
        read_node.inputs.slice_order=[]
        read_node.inputs.ref_slice=[]
        read_node.inputs.time_acquisition=[]

        for i in range(len(self.subjects)):

            cprint('Loading subject "{sub}"...'.format(sub=self.subjects[i]))

            if self.parameters['unwarping']:
                # From phasediff json file
                phasediff_json = self.bids_layout.get(return_type='file',
                                                      type='phasediff',
                                                      extensions='json',
                                                      subject=self.subjects[i][4:])
                with open(phasediff_json[0]) as json_file:
                    data = json.load(json_file)
                    # SPM echo times
                    read_node.inputs.et.append([data['EchoTime1'],
                                                data['EchoTime2']])
                    # SPM blip direction
                    # TODO: Verifiy that it is the correct way to get the blipdir
                    blipdir_raw = data['PhaseEncodingDirection']
                    if len(blipdir_raw) > 1 and blipdir_raw[1]=='-':
                        read_node.inputs.blipdir.append(-1)
                    else:
                        read_node.inputs.blipdir.append(1)

            # From func json file
            func_json = self.bids_layout.get(return_type='file',
                                             type='bold',
                                             extensions='json',
                                             subject=self.subjects[i][4:])
            with open(func_json[0]) as json_file:
                data = json.load(json_file)
                # SPM Total readout time
                read_node.inputs.tert.append(
                        1/data['BandwidthPerPixelPhaseEncode'])
                # SPM Repetition time
                read_node.inputs.time_repetition.append(data['RepetitionTime'])
                # Number of slices
                slice_timing = data['SliceTiming']
                read_node.inputs.num_slices.append(len(slice_timing))
                # Slice order
                slice_order = np.argsort(slice_timing) + 1
                read_node.inputs.slice_order.append(slice_order.tolist())
                read_node.inputs.ref_slice.append(len(slice_timing) / 2)
                read_node.inputs.time_acquisition.append(
                        data['RepetitionTime'] - data['RepetitionTime']
                        / float(len(slice_timing)))

            cprint(read_node.inputs)

        if ('unwarping' in self.parameters) and self.parameters['unwarping']:
	        self.connect([
	            # Reading BIDS json
	            (read_node, self.input_node, [('et', 'et')]),
	            (read_node, self.input_node, [('blipdir', 'blipdir')]),
	            (read_node, self.input_node, [('tert', 'tert')]),
	            # Reading BIDS files
	            (read_node, self.input_node, [('phasediff', 'phasediff')]),
	        ])

        self.connect([
            # Reading BIDS json
            (read_node, self.input_node, [('time_repetition', 'time_repetition')]),
            (read_node, self.input_node, [('num_slices', 'num_slices')]),
            (read_node, self.input_node, [('slice_order', 'slice_order')]),
            (read_node, self.input_node, [('ref_slice', 'ref_slice')]),
            (read_node, self.input_node, [('time_acquisition', 'time_acquisition')]),
            # Reading BIDS files
            (read_node, self.input_node, [('magnitude1', 'magnitude1')]),
            (read_node, self.input_node, [('bold', 'bold')]),
            (read_node, self.input_node, [('T1w', 'T1w')]),
        ])

    def build_output_node(self):
        """Build and connect an output node to the pipelines.
        """

        import nipype.pipeline.engine as npe
        import nipype.interfaces.io as nio

        # Writing CAPS
        # ============
        write_node = npe.MapNode(name='WritingCAPS',
                                 iterfield=['container']
                                           + self.get_output_fields(),
                                 interface=nio.DataSink(
                                         infields=self.get_output_fields()))
        write_node.inputs.base_directory = self.caps_directory
        write_node.inputs.parameterization = False
        write_node.inputs.container = [
            'subjects/' + self.subjects[i] + '/' + self.sessions[i] +
            '/fmri/preprocessing' for i in range(len(self.subjects))]
        write_node.inputs.remove_dest_dir = True
        write_node.inputs.regexp_substitutions = [
            (r't1_brain_mask/(.+)\.nii\.gz$', r'\1_brainmask.nii.gz'),
            (r'mc_params/rp_a(.+)\.txt$', r'\1_confounds.tsv'),
            (r'native_fmri/[u|r]a(.+)\.nii.gz$', r'\1_space-meanBOLD.nii.gz'),
            (r't1_fmri/r[u|r]a(.+)\.nii.gz$', r'\1_space-T1w.nii.gz'),
            (r'mni_fmri/wr[u|r]a(.+)\.nii.gz$', r'\1_space-Ixi549Space.nii.gz'),
            (r'mni_smoothed_fmri/swr[u|r]a(.+)\.nii.gz$',
             r'\1_space-Ixi549Space_fwhm-' + '-'.join(map(str, self.parameters[
                 'full_width_at_half_maximum'])) + '.nii.gz'),
            # I don't know why it's adding this empty folder, so I remove it:
            (r'trait_added', r''),
        ]

        # fMRI images in the subject's T1 native space are large, we add it
        # only if specified:
        if ('t1_native_space' in self.parameters) and self.parameters['t1_native_space']:
            self.connect([
                (self.output_node, write_node, [('t1_fmri', 't1_fmri')]),
            ])

        self.connect([
            # Writing CAPS
            (self.output_node, write_node,
             [('t1_brain_mask', 't1_brain_mask')]),
            (self.output_node, write_node,
             [('mc_params', 'mc_params')]),
            (self.output_node, write_node,
             [('native_fmri', 'native_fmri')]),
            (self.output_node, write_node,
             [('mni_fmri', 'mni_fmri')]),
            (self.output_node, write_node,
             [('mni_smoothed_fmri', 'mni_smoothed_fmri')]),
        ])

    def check_custom_dependencies(self):
        pass

    def build_core_nodes(self):
        """Build and connect the core nodes of the pipelines.
        """

        import clinica.pipelines.fmri_preprocessing.fmri_preprocessing_utils as utils
        import nipype.interfaces.utility as nutil
        import nipype.interfaces.spm as spm
        import nipype.pipeline.engine as npe
        from clinica.utils.io import zip_nii, unzip_nii
<<<<<<< HEAD
        import os.path as path
        from nipype.interfaces.freesurfer import MRIConvert

=======
        
>>>>>>> 2208ec0f
        # Zipping
        # =======
        unzip_node = npe.MapNode(name='Unzipping',
                                 iterfield=['in_file'],
                                 interface=nutil.Function(input_names=['in_file'],
                                                          output_names=[
                                                              'out_file'],
                                                          function=unzip_nii))

        unzip_T1w = unzip_node.clone('UnzippingT1w')
        unzip_bold = unzip_node.clone('UnzippingBold')
        if self.parameters['unwarping']:
	        unzip_phasediff = unzip_node.clone('UnzippingPhasediff')
	        unzip_magnitude1 = unzip_node.clone('UnzippingMagnitude1')

        # FieldMap calculation
        # ====================
        if self.parameters['unwarping']:
            fm_node = npe.MapNode(name="FieldMapCalculation",
                                  iterfield=['phase', 'magnitude', 'epi',
                                             'et', 'bipdir', 'tert'],
                                  interface=utils.FieldMap())

        # Slice timing correction
        # =======================
        st_node = npe.MapNode(name="SliceTimingCorrection",
                              iterfield=['in_files', 'time_repetition',
                                         'slice_order', 'num_slices',
                                         'ref_slice', 'time_acquisition'],
                              interface=spm.SliceTiming())

        # Motion correction and unwarping
        # ===============================

        if self.parameters['unwarping']:
            mc_node = npe.MapNode(name="MotionCorrectionUnwarping",
                                  iterfield=["scans", "pmscan"],
                                  interface=utils.RealignUnwarp())
            mc_node.inputs.register_to_mean = True
            mc_node.inputs.write_mask = False
        else:
            mc_node = npe.MapNode(name="MotionCorrection",
                                  iterfield=["in_files"],
                                  interface=spm.Realign())
            mc_node.inputs.register_to_mean = True


        # Brain extraction
        # ================
        if self.parameters['freesurfer_brain_mask']:
            brain_masks = [path.join(self.caps_directory,'subjects',
                                     self.subjects[i], self.sessions[i],
                                     't1/freesurfer_cross_sectional',
                                     self.subjects[i] + '_' + self.sessions[i],
                                     'mri/brain.mgz')
                           for i in range(len(self.subjects))]
            conv_brain_masks = [str(self.subjects[i] + '_' + self.sessions[i] +
                                    '.nii')
                                for i in range(len(self.subjects))]
            bet_node = npe.MapNode(interface=MRIConvert(),
                                   iterfield=["in_file", "out_file"],
                                   name="BrainConversion")
            bet_node.inputs.in_file = brain_masks
            bet_node.inputs.out_file = conv_brain_masks
            bet_node.inputs.out_type = 'nii'
        else:
            bet_node = utils.BrainExtractionWorkflow(name="BrainExtraction")

        # Registration
        # ============
        reg_node = npe.MapNode(interface=spm.Coregister(),
                               iterfield=["apply_to_files", "source", "target"],
                               name="Registration")

        # Normalization
        # =============
        norm_node = npe.MapNode(interface=spm.Normalize12(),
                                iterfield=['image_to_align', 'apply_to_files'],
                                name='Normalization')

        # Smoothing
        # =========
        smooth_node = npe.MapNode(interface=spm.Smooth(),
                                  iterfield=['in_files'],
                                  name='Smoothing')
        smooth_node.inputs.fwhm = self.parameters['full_width_at_half_maximum']

        # Zipping
        # =======
        zip_node = npe.MapNode(name='Zipping',
                               iterfield=['in_file'],
                               interface=nutil.Function(input_names=['in_file'],
                                                        output_names=[
                                                            'out_file'],
                                                        function=zip_nii))

        zip_bet_node = zip_node.clone('ZippingBET')
        zip_mc_node = zip_node.clone('ZippingMC')
        zip_reg_node = zip_node.clone('ZippingRegistration')
        zip_norm_node = zip_node.clone('ZippingNormalization')
        zip_smooth_node = zip_node.clone('ZippingSmoothing')

        # Connections
        # ===========

        if self.parameters['freesurfer_brain_mask']:
            self.connect([
                # Brain extraction
                (bet_node, reg_node, [('out_file', 'target')]),
                (bet_node, zip_bet_node, [('out_file', 'in_file')]),
            ])
        else:
            self.connect([
                # Brain extraction
                (unzip_T1w, bet_node, [('out_file', 'Segmentation.data')]),
                (unzip_T1w, bet_node, [('out_file', 'ApplyMask.in_file')]),
                (bet_node, reg_node, [('ApplyMask.out_file', 'target')]),
                (bet_node, zip_bet_node, [('Fill.out_file', 'in_file')]),
            ])

        if self.parameters['unwarping']:
            self.connect([
                # FieldMap calculation
                (self.input_node, fm_node, [('et', 'et')]),
                (self.input_node, fm_node, [('blipdir', 'blipdir')]),
                (self.input_node, fm_node, [('tert', 'tert')]),
	            (self.input_node, unzip_phasediff, [('phasediff', 'in_file')]),
	            (self.input_node, unzip_magnitude1, [('magnitude1', 'in_file')]),
                (unzip_magnitude1, fm_node, [('out_file', 'magnitude')]),
                (unzip_phasediff, fm_node, [('out_file', 'phase')]),
                (unzip_bold, fm_node, [('out_file', 'epi')]),
                # Motion correction and unwarping
                (st_node, mc_node, [('timecorrected_files', 'scans')]),
                (fm_node, mc_node, [('vdm', 'pmscan')]),
                (mc_node, reg_node, [('runwarped_files', 'apply_to_files')]),
                (mc_node, zip_mc_node, [('runwarped_files', 'in_file')]),
            ])
        else:
            self.connect([
                # Motion correction and unwarping
                (st_node, mc_node, [('timecorrected_files', 'in_files')]),
                (mc_node, reg_node, [('realigned_files', 'apply_to_files')]),
                (mc_node, zip_mc_node, [('realigned_files', 'in_file')]),
            ])
        self.connect([
            # Unzipping
            (self.input_node, unzip_T1w, [('T1w', 'in_file')]),
            (self.input_node, unzip_bold, [('bold', 'in_file')]),
            # Slice timing correction
            (unzip_bold, st_node, [('out_file', 'in_files')]),
            (self.input_node, st_node, [('time_repetition', 'time_repetition')]),
            (self.input_node, st_node, [('num_slices', 'num_slices')]),
            (self.input_node, st_node, [('slice_order', 'slice_order')]),
            (self.input_node, st_node, [('ref_slice', 'ref_slice')]),
            (self.input_node, st_node, [('time_acquisition', 'time_acquisition')]),
            # Registration
            (mc_node, reg_node, [('mean_image', 'source')]),
            # Normalization
            (unzip_T1w, norm_node, [('out_file', 'image_to_align')]),
            (reg_node, norm_node, [('coregistered_files', 'apply_to_files')]),
            # Smoothing
            (norm_node, smooth_node, [('normalized_files', 'in_files')]),
            # Zipping
            (reg_node, zip_reg_node, [('coregistered_files', 'in_file')]),
            (norm_node, zip_norm_node, [('normalized_files', 'in_file')]),
            (smooth_node, zip_smooth_node, [('smoothed_files', 'in_file')]),
            # Returning output
            (zip_bet_node, self.output_node, [('out_file', 't1_brain_mask')]),
            (mc_node, self.output_node,
             [('realignment_parameters', 'mc_params')]),
            (zip_mc_node, self.output_node, [('out_file', 'native_fmri')]),
            (zip_reg_node, self.output_node, [('out_file', 't1_fmri')]),
            (zip_norm_node, self.output_node, [('out_file', 'mni_fmri')]),
            (zip_smooth_node, self.output_node, [('out_file',
                                                  'mni_smoothed_fmri')]),
        ])
<|MERGE_RESOLUTION|>--- conflicted
+++ resolved
@@ -69,13 +69,11 @@
             A list of (string) input fields name.
         """
 
-        if ('unwarping' in self.parameters) and self.parameters['unwarping']:
-            return ['et', 'blipdir', 'tert', 'time_repetition', 'num_slices',
-                    'magnitude1', 'slice_order', 'ref_slice',
-                    'time_acquisition', 'phasediff', 'bold', 'T1w']
-        else:
-            return ['time_repetition', 'num_slices', 'slice_order', 'ref_slice',
-                    'time_acquisition', 'bold', 'T1w']
+        input_fields = ['et', 'blipdir', 'tert', 'time_repetition', 'num_slices',
+                'magnitude1', 'slice_order', 'ref_slice',
+                'time_acquisition', 'phasediff', 'bold', 'T1w']
+
+        return input_fields
 
     def get_output_fields(self):
         """Specify the list of possible outputs of this pipelines.
@@ -115,16 +113,14 @@
         # I remove the 'sub-' prefix that is not considered by the pybids'
         # layout object.
         subject_regex = '|'.join(s[4:] for s in self.subjects)
-
-        if ('unwarping' in self.parameters) and self.parameters['unwarping']:
-	        read_node.inputs.magnitude1 = self.bids_layout.get(return_type='file',
-	                                                           type='magnitude1',
-	                                                           extensions='nii.gz',
-	                                                           subject=subject_regex)
-	        read_node.inputs.phasediff = self.bids_layout.get(return_type='file',
-	                                                          type='phasediff',
-	                                                          extensions='nii.gz',
-	                                                          subject=subject_regex)
+        read_node.inputs.magnitude1 = self.bids_layout.get(return_type='file',
+                                                           type='magnitude1',
+                                                           extensions='nii.gz',
+                                                           subject=subject_regex)
+        read_node.inputs.phasediff = self.bids_layout.get(return_type='file',
+                                                          type='phasediff',
+                                                          extensions='nii.gz',
+                                                          subject=subject_regex)
         read_node.inputs.bold = self.bids_layout.get(return_type='file',
                                                      type='bold',
                                                      extensions='nii.gz',
@@ -194,18 +190,13 @@
 
             cprint(read_node.inputs)
 
-        if ('unwarping' in self.parameters) and self.parameters['unwarping']:
-	        self.connect([
-	            # Reading BIDS json
-	            (read_node, self.input_node, [('et', 'et')]),
-	            (read_node, self.input_node, [('blipdir', 'blipdir')]),
-	            (read_node, self.input_node, [('tert', 'tert')]),
-	            # Reading BIDS files
-	            (read_node, self.input_node, [('phasediff', 'phasediff')]),
-	        ])
+
 
         self.connect([
             # Reading BIDS json
+            (read_node, self.input_node, [('et', 'et')]),
+            (read_node, self.input_node, [('blipdir', 'blipdir')]),
+            (read_node, self.input_node, [('tert', 'tert')]),
             (read_node, self.input_node, [('time_repetition', 'time_repetition')]),
             (read_node, self.input_node, [('num_slices', 'num_slices')]),
             (read_node, self.input_node, [('slice_order', 'slice_order')]),
@@ -213,6 +204,7 @@
             (read_node, self.input_node, [('time_acquisition', 'time_acquisition')]),
             # Reading BIDS files
             (read_node, self.input_node, [('magnitude1', 'magnitude1')]),
+            (read_node, self.input_node, [('phasediff', 'phasediff')]),
             (read_node, self.input_node, [('bold', 'bold')]),
             (read_node, self.input_node, [('T1w', 'T1w')]),
         ])
@@ -283,13 +275,7 @@
         import nipype.interfaces.spm as spm
         import nipype.pipeline.engine as npe
         from clinica.utils.io import zip_nii, unzip_nii
-<<<<<<< HEAD
-        import os.path as path
-        from nipype.interfaces.freesurfer import MRIConvert
-
-=======
         
->>>>>>> 2208ec0f
         # Zipping
         # =======
         unzip_node = npe.MapNode(name='Unzipping',
@@ -300,10 +286,9 @@
                                                           function=unzip_nii))
 
         unzip_T1w = unzip_node.clone('UnzippingT1w')
+        unzip_phasediff = unzip_node.clone('UnzippingPhasediff')
         unzip_bold = unzip_node.clone('UnzippingBold')
-        if self.parameters['unwarping']:
-	        unzip_phasediff = unzip_node.clone('UnzippingPhasediff')
-	        unzip_magnitude1 = unzip_node.clone('UnzippingMagnitude1')
+        unzip_magnitude1 = unzip_node.clone('UnzippingMagnitude1')
 
         # FieldMap calculation
         # ====================
@@ -339,6 +324,8 @@
 
         # Brain extraction
         # ================
+        import os.path as path
+        from nipype.interfaces.freesurfer import MRIConvert
         if self.parameters['freesurfer_brain_mask']:
             brain_masks = [path.join(self.caps_directory,'subjects',
                                      self.subjects[i], self.sessions[i],
@@ -416,8 +403,6 @@
                 (self.input_node, fm_node, [('et', 'et')]),
                 (self.input_node, fm_node, [('blipdir', 'blipdir')]),
                 (self.input_node, fm_node, [('tert', 'tert')]),
-	            (self.input_node, unzip_phasediff, [('phasediff', 'in_file')]),
-	            (self.input_node, unzip_magnitude1, [('magnitude1', 'in_file')]),
                 (unzip_magnitude1, fm_node, [('out_file', 'magnitude')]),
                 (unzip_phasediff, fm_node, [('out_file', 'phase')]),
                 (unzip_bold, fm_node, [('out_file', 'epi')]),
@@ -437,6 +422,8 @@
         self.connect([
             # Unzipping
             (self.input_node, unzip_T1w, [('T1w', 'in_file')]),
+            (self.input_node, unzip_phasediff, [('phasediff', 'in_file')]),
+            (self.input_node, unzip_magnitude1, [('magnitude1', 'in_file')]),
             (self.input_node, unzip_bold, [('bold', 'in_file')]),
             # Slice timing correction
             (unzip_bold, st_node, [('out_file', 'in_files')]),
