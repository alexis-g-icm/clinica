--- conflicted
+++ resolved
@@ -486,8 +486,6 @@
         except ValueError:
             cprint(Fore.RED + 'No info on how much size the pipeline takes. '
                    + 'Running anyway...' + Fore.RESET)
-<<<<<<< HEAD
-=======
 
     def update_parallelize_info(self, plugin_args):
         """ Peforms some checks of the number of threads given in parameters,
@@ -545,7 +543,6 @@
                 plugin_args['n_procs'] = int(answer)
 
         return plugin_args
->>>>>>> 12aeae80
 
     @property
     def is_built(self): return self._is_built
