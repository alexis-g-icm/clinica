--- conflicted
+++ resolved
@@ -365,16 +365,10 @@
         mask_node = npe.MapNode(name="ApplyMask",
                                 iterfield=["in_file", "mask_file"],
                                 interface=fsl.ApplyMask())
-<<<<<<< HEAD
-        mask_node.inputs.output_type = str("NIFTI")
-
-        self.connect([
-=======
         
 	mask_node.inputs.output_type = str("NIFTI")
         
 	self.connect([
->>>>>>> b4c00397
             (seg_node   , add1_node   , [('native_gm_image' , 'in_file'     )]),
             (seg_node   , add1_node   , [('native_wm_image' , 'operand_file')]),
             (seg_node   , add2_node   , [('native_csf_image', 'in_file'     )]),
