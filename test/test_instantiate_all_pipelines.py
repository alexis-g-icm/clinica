# coding: utf8

# Small unit tests for all pipelines
##
# test if instantiation and building of workflows is working
import warnings
warnings.filterwarnings("ignore")


def test_instantiate_T1FreeSurferCrossSectional():
    from clinica.pipelines.t1_freesurfer_cross_sectional.t1_freesurfer_cross_sectional_pipeline import T1FreeSurferCrossSectional
    from os.path import dirname, join, abspath

    root = dirname(abspath(__file__))
    pipeline = T1FreeSurferCrossSectional(bids_directory=join(root, 'data', 'T1FreeSurferCrossSectional', 'in', 'bids'),
                                          caps_directory=join(root, 'data', 'T1FreeSurferCrossSectional', 'in', 'caps'),
                                          tsv_file=join(root, 'data', 'T1FreeSurferCrossSectional', 'in', 'subjects.tsv'))
    pipeline.parameters['recon_all_args'] = '-qcache'
    pipeline.build()



def test_instantiate_T1VolumeTissueSegmentation():
    from clinica.pipelines.t1_volume_tissue_segmentation.t1_volume_tissue_segmentation_pipeline import T1VolumeTissueSegmentation
    from os.path import dirname, join, abspath

    root = dirname(abspath(__file__))
    pipeline = T1VolumeTissueSegmentation(bids_directory=join(root, 'data', 'T1VolumeTissueSegmentation', 'in', 'bids'),
                                          caps_directory=join(root, 'data', 'T1VolumeTissueSegmentation', 'in', 'caps'),
                                          tsv_file=join(root, 'data', 'T1VolumeTissueSegmentation', 'in', 'subjects.tsv'))
    pipeline.build()



def test_instantiate_T1VolumeCreateDartel():
    from clinica.pipelines.t1_volume_create_dartel.t1_volume_create_dartel_pipeline import T1VolumeCreateDartel
    from os.path import dirname, join, abspath

    root = dirname(abspath(__file__))
    pipeline = T1VolumeCreateDartel(bids_directory=join(root, 'data', 'T1VolumeCreateDartel', 'in', 'bids'),
                                    caps_directory=join(root, 'data', 'T1VolumeCreateDartel', 'in', 'caps'),
                                    tsv_file=join(root, 'data', 'T1VolumeCreateDartel', 'in', 'subjects.tsv'),
                                    group_id='UnitTest')
    pipeline.build()


def test_instantiate_T1VolumeDartel2MNI():
    from clinica.pipelines.t1_volume_dartel2mni.t1_volume_dartel2mni_pipeline import T1VolumeDartel2MNI
    from os.path import dirname, join, abspath

    root = dirname(abspath(__file__))
    pipeline = T1VolumeDartel2MNI(bids_directory=join(root, 'data', 'T1VolumeDartel2MNI', 'in', 'bids'),
                                  caps_directory=join(root, 'data', 'T1VolumeDartel2MNI', 'in', 'caps'),
                                  tsv_file=join(root, 'data', 'T1VolumeDartel2MNI', 'in', 'subjects.tsv'),
                                  group_id='UnitTest')
    pipeline.build()



def test_instantiate_T1VolumeNewTemplate():
    from clinica.pipelines.t1_volume_new_template.t1_volume_new_template_pipeline import T1VolumeNewTemplate
    from os.path import dirname, join, abspath

    root = dirname(abspath(__file__))
    pipeline = T1VolumeNewTemplate(bids_directory=join(root, 'data', 'T1VolumeNewTemplate', 'in', 'bids'),
                                   caps_directory=join(root, 'data', 'T1VolumeNewTemplate', 'in', 'caps'),
                                   tsv_file=join(root, 'data', 'T1VolumeNewTemplate', 'in', 'subjects.tsv'),
                                   group_id='UnitTest')
    pipeline.build()


def test_instantiate_T1VolumeExistingDartel():
    from clinica.pipelines.t1_volume_existing_dartel.t1_volume_existing_dartel_pipeline import T1VolumeExistingDartel
    from os.path import dirname, join, abspath

    root = dirname(abspath(__file__))
    pipeline = T1VolumeExistingDartel(bids_directory=join(root, 'data', 'T1VolumeExistingDartel', 'in', 'bids'),
                                      caps_directory=join(root, 'data', 'T1VolumeExistingDartel', 'in', 'caps'),
                                      tsv_file=join(root, 'data', 'T1VolumeExistingDartel', 'in', 'subjects.tsv'),
                                      group_id='UnitTest')
    pipeline.build()



def test_instantiate_T1VolumeExistingTemplate():
    from clinica.pipelines.t1_volume_existing_template.t1_volume_existing_template_pipeline import T1VolumeExistingTemplate
    from os.path import dirname, join, abspath

    root = join(dirname(abspath(__file__)), 'data', 'T1VolumeExistingTemplate')
    pipeline = T1VolumeExistingTemplate(bids_directory=join(root, 'in', 'bids'),
                                        caps_directory=join(root, 'in', 'caps'),
                                        tsv_file=join(root, 'in', 'subjects.tsv'),
                                        group_id='UnitTest')
    pipeline.build()
    pass


def test_instantiate_T1VolumeParcellation():
    from clinica.pipelines.t1_volume_parcellation.t1_volume_parcellation_pipeline import T1VolumeParcellation
    from os.path import dirname, join, abspath

    root = dirname(abspath(__file__))
    pipeline = T1VolumeParcellation(caps_directory=join(root, 'data', 'T1VolumeParcellation', 'in', 'caps'),
                                    tsv_file=join(root, 'data', 'T1VolumeParcellation', 'in', 'subjects.tsv'))
    pipeline.parameters['group_id'] = 'UnitTest'
    pipeline.parameters['atlases'] = ['AAL2', 'LPBA40', 'Neuromorphometrics', 'AICHA', 'Hammers']
    pipeline.parameters['modulate'] = 'on'
    pipeline.build()



def test_instantiate_DWIPreprocessingUsingT1():
    from clinica.pipelines.dwi_preprocessing_using_t1.dwi_preprocessing_using_t1_pipeline import DwiPreprocessingUsingT1
    from os.path import dirname, join, abspath

    root = dirname(abspath(__file__))
    pipeline = DwiPreprocessingUsingT1(bids_directory=join(root, 'data', 'DWIPreprocessingUsingT1', 'in', 'bids'),
                                       caps_directory=join(root, 'data', 'DWIPreprocessingUsingT1', 'in', 'caps'),
                                       tsv_file=join(root, 'data', 'DWIPreprocessingUsingT1', 'in', 'subjects.tsv'),
                                       low_bval=5)
    pipeline.parameters = {
            'epi_param': dict([('readout_time', 0.14),  ('enc_dir', 'y')]),
    }
    pipeline.build()



def test_instantiate_DWIPreprocessingUsingPhaseDiffFieldmap():
    from clinica.pipelines.dwi_preprocessing_using_phasediff_fieldmap.dwi_preprocessing_using_phasediff_fieldmap_pipeline import DwiPreprocessingUsingPhaseDiffFieldmap
    from os.path import dirname, join, abspath

    root = dirname(abspath(__file__))
    pipeline = DwiPreprocessingUsingPhaseDiffFieldmap(bids_directory=join(root, 'data', 'DWIPreprocessingUsingPhaseDiffFieldmap', 'in', 'bids'),
                                                      caps_directory=join(root, 'data', 'DWIPreprocessingUsingPhaseDiffFieldmap', 'in', 'caps'),
                                                      tsv_file=join(root, 'data', 'DWIPreprocessingUsingPhaseDiffFieldmap', 'in', 'subjects.tsv'),
                                                      low_bval=5)
    pipeline.build()



def test_instantiate_DWIDTI():
    from clinica.pipelines.dwi_dti.dwi_dti_pipeline import DwiDti
    from os.path import dirname, join, abspath

    root = dirname(abspath(__file__))
    pipeline = DwiDti(caps_directory=join(root, 'data', 'DWIDTI', 'in', 'caps'),
                      tsv_file=join(root, 'data', 'DWIDTI', 'in', 'subjects.tsv'))
    pipeline.build()
    pass


def test_instantiate_DWIConnectome():
    from clinica.pipelines.dwi_connectome.dwi_connectome_pipeline import DwiConnectome
    from os.path import dirname, join, abspath

    root = dirname(abspath(__file__))
    pipeline = DwiConnectome(caps_directory=join(root, 'data', 'DWIConnectome', 'in', 'caps'),
                             tsv_file=join(root, 'data', 'DWIConnectome', 'in', 'subjects.tsv'))
    pipeline.parameters = {
        'n_tracks' : 1000
    }
    pipeline.build()



def test_instantiate_fMRIPreprocessing():
    # Need to add json file in BIDS
    from clinica.pipelines.fmri_preprocessing.fmri_preprocessing_pipeline import fMRIPreprocessing
    from os.path import dirname, join, abspath

    root = dirname(abspath(__file__))
    pipeline = fMRIPreprocessing(bids_directory=join(root, 'data', 'fMRIPreprocessing', 'in', 'bids'),
                                 caps_directory=join(root, 'data', 'fMRIPreprocessing', 'in', 'caps'),
                                 tsv_file=join(root, 'data', 'fMRIPreprocessing', 'in', 'subjects.tsv'))
    pipeline.parameters = {
            'full_width_at_half_maximum' : [8, 8, 8],
            't1_native_space'            : True,
            'freesurfer_brain_mask'      : True,
            'unwarping'                  : True
    }
    pipeline.build()



def test_instantiate_PETVolume():
    from clinica.pipelines.pet_volume.pet_volume_pipeline import PETVolume
    from os.path import dirname, join, abspath

    root= dirname(abspath(__file__))
    pipeline = PETVolume(bids_directory=join(root, 'data', 'PETVolume', 'in', 'bids'),
                         caps_directory=join(root, 'data', 'PETVolume', 'in', 'caps'),
                         tsv_file=join(root, 'data', 'PETVolume', 'in', 'subjects.tsv'),
                         group_id='UnitTest',
                         fwhm_tsv=None)
    pipeline.build()



def test_instantiate_StatisticsSurface():
    from clinica.pipelines.statistics_surface.statistics_surface_pipeline import StatisticsSurface
    from os.path import dirname, join, abspath

    root= dirname(abspath(__file__))
    pipeline = StatisticsSurface(caps_directory=join(root, 'data', 'StatisticsSurface', 'in', 'caps'),
                                 tsv_file=join(root, 'data', 'StatisticsSurface', 'in', 'subjects.tsv'))
    pipeline.parameters = {
            'design_matrix': '1 + group + age + sex',
            'contrast': 'group',
            'str_format': '%s %s %s %f %s',
            'group_label': 'UnitTest',
            'glm_type': 'group_comparison',
            'custom_file': '@subject/@session/t1/freesurfer_cross_sectional/@subject_@session/surf/@hemi.thickness.fwhm@fwhm.fsaverage.mgh',
            'feature_label': 'cortical_thickness',
            'full_width_at_half_maximum': 20,
            'threshold_uncorrected_pvalue': 0.001,
            'threshold_corrected_pvalue': 0.05,
            'cluster_threshold': 0.001
    }
    pipeline.build()



def test_instantiate_PETSurface(tmpdir):
    from clinica.pipelines.pet_surface.pet_surface_pipeline import PetSurface
    from os.path import dirname, join, abspath

    root= dirname(abspath(__file__))
    pipeline = PetSurface(bids_directory=join(root, 'data', 'PETSurface', 'in', 'bids'),
                          caps_directory=join(root, 'data', 'PETSurface', 'in', 'caps'),
                          tsv_file=join(root, 'data', 'PETSurface', 'in', 'subjects.tsv'))
    pipeline.parameters['pet_type'] = 'fdg'
    pipeline.parameters['wd'] = str(tmpdir)
    pipeline.build()


def test_instantiate_InputsML():
    from clinica.pipelines.machine_learning.input import CAPSVoxelBasedInput, CAPSRegionBasedInput, CAPSVertexBasedInput
    from os.path import dirname, join, abspath, exists

    root = join(dirname(abspath(__file__)), 'data', 'InputsML')

    caps_dir = join(root, 'in', 'caps')
    tsv = join(root, 'in', 'subjects.tsv')
    diagnoses_tsv = join(root, 'in', 'diagnosis.tsv')
    group_id = 'allADNIdartel'
    image_type = ['T1', 'fdg']
    atlases = ['AAL2', 'Neuromorphometrics', 'AICHA', 'LPBA40', 'Hammers']
    possible_psf = [0, 5, 10, 15, 20, 25]

    voxel_input = [CAPSVoxelBasedInput(caps_dir, tsv, diagnoses_tsv, group_id, im, fwhm=8)
                   for im in image_type]
    region_input = [CAPSRegionBasedInput(caps_dir, tsv, diagnoses_tsv, group_id, im, at)
                    for im in image_type
                    for at in atlases]
    vertex_input = [CAPSVertexBasedInput(caps_dir, tsv, diagnoses_tsv, group_id, fwhm, 'fdg')
                    for fwhm in possible_psf]

    # Check that each file exists
    for inputs in voxel_input + region_input + vertex_input:
        for file in inputs.get_images():
            if isinstance(file, str):
                assert exists(file)
            elif isinstance(file, list) and len(file) == 2:
                assert exists(file[0])
                assert exists(file[1])
            else:
                raise ValueError('An error occured...')


def test_instantiate_SpatialSVM():
    from clinica.pipelines.machine_learning_spatial_svm.spatial_svm_pipeline import SpatialSVM
    from os.path import dirname, join, abspath

    root = join(dirname(abspath(__file__)), 'data', 'SpatialSVM')
<<<<<<< HEAD
    pipeline = SpatialSVM(caps_directory=join(root, 'in', 'caps'),
                          tsv_file=join(root, 'in', 'subjects.tsv'))
=======
    pipeline = SVMRegularization(caps_directory=join(root, 'in', 'caps'),
                                 tsv_file=join(root, 'in', 'subjects.tsv'))
>>>>>>> 2006912f
    pipeline.parameters['group_id'] = 'ADCNbaseline'
    pipeline.parameters['fwhm'] = 4
    pipeline.parameters['h'] = 1.5
    pipeline.parameters['image_type'] = 't1'
    pipeline.parameters['pet_type'] = 'fdg'
    pipeline.build()
<<<<<<< HEAD
    pass
=======

>>>>>>> 2006912f
<|MERGE_RESOLUTION|>--- conflicted
+++ resolved
@@ -272,21 +272,11 @@
     from os.path import dirname, join, abspath
 
     root = join(dirname(abspath(__file__)), 'data', 'SpatialSVM')
-<<<<<<< HEAD
     pipeline = SpatialSVM(caps_directory=join(root, 'in', 'caps'),
                           tsv_file=join(root, 'in', 'subjects.tsv'))
-=======
-    pipeline = SVMRegularization(caps_directory=join(root, 'in', 'caps'),
-                                 tsv_file=join(root, 'in', 'subjects.tsv'))
->>>>>>> 2006912f
     pipeline.parameters['group_id'] = 'ADCNbaseline'
     pipeline.parameters['fwhm'] = 4
     pipeline.parameters['h'] = 1.5
     pipeline.parameters['image_type'] = 't1'
     pipeline.parameters['pet_type'] = 'fdg'
-    pipeline.build()
-<<<<<<< HEAD
-    pass
-=======
-
->>>>>>> 2006912f
+    pipeline.build()